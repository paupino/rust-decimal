on:
  pull_request:
    types: [ opened, synchronize, reopened ]
  push:
    branches:
      - master
      - "[1-9].x"

name: CI

jobs:
  ci:
    runs-on: ubuntu-latest
    # Keep this the same as this is what Github looks for to determine if the build passed
    name: "Pass"
    needs:
      - check_style
      - minimum_rust_version
      - docs
      - test
    steps:
      - run: exit 0

  check_style:
    name: Check file formatting and style
    runs-on: ubuntu-latest
    steps:
      - uses: actions/checkout@v4

      - uses: dtolnay/rust-toolchain@stable
        with:
          toolchain: stable
          components: clippy, rustfmt

      - name: Cache cargo registry
        uses: actions/cache@v4
        with:
          path: |
            ~/.cargo/registry
            ~/.cargo/git
          key: clippy-cargo-${{ hashFiles('**/Cargo.toml') }}

      - name: Install dependencies
        run: |
          sudo apt-get update
          sudo apt-get -y install libpq-dev

      - name: Check file formatting
        run: cargo fmt --all -- --check

      - name: Run clippy
        run: cargo clippy --workspace --all-features

  minimum_rust_version:
    name: Check minimum rust version
    runs-on: ubuntu-latest
    steps:
      - uses: actions/checkout@v4

      - uses: dtolnay/rust-toolchain@stable
        with:
          toolchain: 1.60.0

      - name: Cache cargo registry
        uses: actions/cache@v4
        with:
          path: |
            ~/.cargo/registry
            ~/.cargo/git
          key: minimal_rust_version-cargo-${{ hashFiles('**/Cargo.toml') }}

      - name: Install dependencies
        run: |
          sudo apt-get update
          sudo apt-get -y install libpq-dev

      - name: Use minimal dependencies
        run: |
          RUSTC_BOOTSTRAP=1 cargo update -Z minimal-versions

      - name: Check build
        run: cargo check --workspace

  docs:
    name: "Check documentation"
    runs-on: ubuntu-latest
    steps:
      - uses: actions/checkout@v4

      - uses: dtolnay/rust-toolchain@stable
        with:
          toolchain: nightly

      - name: Cache cargo registry
        uses: actions/cache@v4
        with:
          path: |
            ~/.cargo/registry
            ~/.cargo/git
          key: docs-cargo-${{ hashFiles('**/Cargo.toml') }}

      - name: Check documentation
        env:
          RUSTDOCFLAGS: --cfg docsrs
        run: cargo doc --no-deps --all-features

  test:
    name: "Test"
    runs-on: ubuntu-latest
    needs:
      - standard_tests
      - dependency_tests
      - database_tests
      - fuzz_tests
    steps:
      - run: exit 0

  standard_tests:
    name: "Standard Tests"
    runs-on: ubuntu-latest
    strategy:
      # There doesn't seem to be a way to share the matrix between jobs
      matrix:
        name:
          - stable
          - beta
        include:
          # This allows us to define targets in the future (e.g. wasm32-unknown-unknown)
          - name: stable
            rust: stable
          - name: beta
            rust: beta
    steps:
      - uses: actions/checkout@v4

      - uses: dtolnay/rust-toolchain@stable
        with:
          toolchain: ${{ matrix.rust }}
          targets: ${{ matrix.target }}

      - name: Cache cargo registry
        uses: actions/cache@v4
        with:
          path: |
            ~/.cargo/registry
            ~/.cargo/git
          key: tests-std-${{ matrix.rust }}-${{ matrix.target }}-cargo-${{ hashFiles('**/Cargo.toml') }}

      - uses: davidB/rust-cargo-make@v1

      - name: Install dependencies
        run: |
          sudo apt-get update
          sudo apt-get -y install libpq-dev

      - name: Run no_std tests
        run: cargo make test-no-std
        env:
          CI_DECIMAL_TEST_TARGET: ${{ matrix.target }}

      - name: Run default tests
        run: cargo make test-default
        env:
          CI_DECIMAL_TEST_TARGET: ${{ matrix.target }}

      - name: Run legacy operation tests
        run: cargo make test-legacy-ops
        env:
          CI_DECIMAL_TEST_TARGET: ${{ matrix.target }}

      - name: Run mathematical function tests
        run: cargo make test-maths
        env:
          CI_DECIMAL_TEST_TARGET: ${{ matrix.target }}

      - name: Run macro tests
        run: cargo make test-macros
        env:
          CI_DECIMAL_TEST_TARGET: ${{ matrix.target }}

  dependency_tests:
    name: "Dependency Tests"
    runs-on: ubuntu-latest
    strategy:
      # There doesn't seem to be a way to share the matrix between jobs
      matrix:
        name:
          - stable
          - beta
        include:
          # This allows us to define targets in the future (e.g. wasm32-unknown-unknown)
          - name: stable
            rust: stable
          - name: beta
            rust: beta
    steps:
      - uses: actions/checkout@v4

      - uses: dtolnay/rust-toolchain@stable
        with:
          toolchain: ${{ matrix.rust }}
          targets: ${{ matrix.target }}

      - name: Cache cargo registry
        uses: actions/cache@v4
        with:
          path: |
            ~/.cargo/registry
            ~/.cargo/git
          key: tests-dep-${{ matrix.rust }}-${{ matrix.target }}-cargo-${{ hashFiles('**/Cargo.toml') }}

      - uses: davidB/rust-cargo-make@v1

      - name: Install dependencies
        run: |
          sudo apt-get update
          sudo apt-get -y install libpq-dev

      - name: Run serde tests
        run: cargo make test-serde
        env:
          CI_DECIMAL_TEST_TARGET: ${{ matrix.target }}

      - name: Run miscellaneous dependency tests
        run: cargo make test-misc
        env:
          CI_DECIMAL_TEST_TARGET: ${{ matrix.target }}

<<<<<<< HEAD
  wasm:
    name: Build and test wasm
    runs-on: ubuntu-latest
    steps:
      - name: Checkout
        uses: actions/checkout@v4

      - name: Install rust
        uses: dtolnay/rust-toolchain@stable
        with:
          targets: wasm32-unknown-unknown

      - name: Check
        run: cargo check --target wasm32-unknown-unknown

      - name: Test
        run: cargo test --target wasm32-unknown-unknown

  check_style:
    name: Check file formatting and style
=======
  database_tests:
    name: "Database Tests"
>>>>>>> e00da9a6
    runs-on: ubuntu-latest
    needs:
      - postgres_tests
      - mysql_tests
    steps:
      - run: exit 0

  postgres_tests:
    name: "Database Tests - PostgreSQL"
    runs-on: ubuntu-latest
    strategy:
      # There doesn't seem to be a way to share the matrix between jobs
      matrix:
        name:
          - stable
          - beta
        include:
          # This allows us to define targets in the future (e.g. wasm32-unknown-unknown)
          - name: stable
            rust: stable
          - name: beta
            rust: beta
    services:
      postgres:
        image: postgres:11.6
        env:
          POSTGRES_PASSWORD: ''
        ports:
          - 5432:5432
        options: --health-cmd pg_isready --health-interval 10s --health-timeout 5s --health-retries 5
    steps:
      - uses: actions/checkout@v4

      - uses: dtolnay/rust-toolchain@stable
        with:
          toolchain: ${{ matrix.rust }}
          targets: ${{ matrix.target }}

      - name: Cache cargo registry
        uses: actions/cache@v4
        with:
          path: |
            ~/.cargo/registry
            ~/.cargo/git
          key: tests-pgsql-${{ matrix.rust }}-${{ matrix.target }}-cargo-${{ hashFiles('**/Cargo.toml') }}

      - uses: davidB/rust-cargo-make@v1

      - name: Install dependencies
        run: |
          sudo apt-get update
          sudo apt-get -y install libpq-dev

      - name: Run database tests
        run: cargo make test-db-postgres-all
        env:
          CI_DECIMAL_TEST_TARGET: ${{ matrix.target }}

  mysql_tests:
    name: "Database Tests - MySQL"
    runs-on: ubuntu-latest
    strategy:
      # There doesn't seem to be a way to share the matrix between jobs
      matrix:
        name:
          - stable
          - beta
        include:
          # This allows us to define targets in the future (e.g. wasm32-unknown-unknown)
          - name: stable
            rust: stable
          - name: beta
            rust: beta
    services:
      mysql:
        image: mysql:8
        env:
          MYSQL_ROOT_PASSWORD: ''
          MYSQL_ALLOW_EMPTY_PASSWORD: 'yes'
        ports:
          - 3306:3306
    steps:
      - uses: actions/checkout@v4

      - uses: dtolnay/rust-toolchain@stable
        with:
          toolchain: ${{ matrix.rust }}
          targets: ${{ matrix.target }}

      - name: Cache cargo registry
        uses: actions/cache@v4
        with:
          path: |
            ~/.cargo/registry
            ~/.cargo/git
          key: tests-mysql-${{ matrix.rust }}-${{ matrix.target }}-cargo-${{ hashFiles('**/Cargo.toml') }}

      - uses: davidB/rust-cargo-make@v1

      - name: Run database tests
        run: cargo make test-db-mysql-all
        env:
          CI_DECIMAL_TEST_TARGET: ${{ matrix.target }}

  fuzz_tests:
    name: Fuzz Tests
    runs-on: ubuntu-latest
    steps:
      - name: Checkout repository
        uses: actions/checkout@v4

      - name: Install Rust toolchain
        uses: dtolnay/rust-toolchain@stable
        with:
          toolchain: nightly

      - name: Cache cargo registry
        uses: actions/cache@v4
        with:
          path: |
            ~/.cargo/registry
            ~/.cargo/git
          key: tests-fuzz-${{ matrix.rust }}-${{ matrix.target }}-cargo-${{ hashFiles('**/Cargo.toml') }}

      - name: Install Cargo Fuzz
        run: cargo install cargo-fuzz

      - uses: davidB/rust-cargo-make@v1

      - name: Run fuzz tests
        run: cargo make fuzz<|MERGE_RESOLUTION|>--- conflicted
+++ resolved
@@ -20,6 +20,24 @@
       - test
     steps:
       - run: exit 0
+
+  wasm:
+    name: Build and test wasm
+    runs-on: ubuntu-latest
+    steps:
+      - name: Checkout
+        uses: actions/checkout@v4
+
+      - name: Install rust
+        uses: dtolnay/rust-toolchain@stable
+        with:
+          targets: wasm32-unknown-unknown
+
+      - name: Check
+        run: cargo check --target wasm32-unknown-unknown
+
+      - name: Test
+        run: cargo test --target wasm32-unknown-unknown
 
   check_style:
     name: Check file formatting and style
@@ -226,31 +244,8 @@
         env:
           CI_DECIMAL_TEST_TARGET: ${{ matrix.target }}
 
-<<<<<<< HEAD
-  wasm:
-    name: Build and test wasm
-    runs-on: ubuntu-latest
-    steps:
-      - name: Checkout
-        uses: actions/checkout@v4
-
-      - name: Install rust
-        uses: dtolnay/rust-toolchain@stable
-        with:
-          targets: wasm32-unknown-unknown
-
-      - name: Check
-        run: cargo check --target wasm32-unknown-unknown
-
-      - name: Test
-        run: cargo test --target wasm32-unknown-unknown
-
-  check_style:
-    name: Check file formatting and style
-=======
   database_tests:
     name: "Database Tests"
->>>>>>> e00da9a6
     runs-on: ubuntu-latest
     needs:
       - postgres_tests
